--- conflicted
+++ resolved
@@ -1,9 +1,8 @@
-// /api/optimize.js (or .mjs if you renamed)
 import { GoogleGenerativeAI } from '@google/generative-ai';
 import formidable from 'formidable';
 import { promises as fs } from 'fs';
+import path from 'path';
 
-<<<<<<< HEAD
 // --- Configuration ---
 const PROMPT_TEMPLATE_PATH = 'assets/Prompt_template.json';
 const MODEL_CONFIG = { model: 'gemini-1.5-flash-latest' };
@@ -35,92 +34,75 @@
 }
 
 // --- Main Handler ---
-=======
->>>>>>> a59eb723
 export default async function handler(req, res) {
   if (req.method !== 'POST') {
     return res.status(405).json({ error: 'Method not allowed' });
   }
 
-  // Parse FormData
-  const form = formidable({ multiples: false });
-  const [fields, files] = await new Promise((resolve, reject) => {
-    form.parse(req, (err, fields, files) => {
-      if (err) reject(err);
-      resolve([fields, files]);
+  try {
+    // 1. Read the prompt template
+    const templatePath = getFilepathToPromptTemplate();
+    const template = await fs.readFile(templatePath, 'utf-8');
+    const systemPrompt = getSystemPrompt(template);
+
+    // 2. Parse incoming form data
+    const form = formidable({ multiples: false });
+    const [fields, files] = await new Promise((resolve, reject) => {
+      form.parse(req, (err, fields, files) => {
+        if (err) reject(err);
+        resolve([fields, files]);
+      });
     });
-  });
 
-  const userPrompt = fields.userPrompt?.[0] || '';
-  const imageUrl = fields.imageUrl?.[0] || '';
-  let imagePart = null;
-
-  if (!userPrompt.trim()) {
-    return res.status(400).json({ error: 'Prompt cannot be empty.' });
-  }
-
-  // Handle image: File or URL
-  if (files.image?.[0]) {
-    const file = files.image[0];
-    const buffer = await fs.readFile(file.filepath);
-    imagePart = {
-      inlineData: {
-        data: buffer.toString('base64'),
-        mimeType: file.mimetype || 'image/jpeg'  // Detect or assume JPEG
-      }
-    };
-    await fs.unlink(file.filepath);
-  } else if (imageUrl) {
-    // Gemini supports URLs directly, but for consistency, you could fetch base64 here if needed
-    imagePart = {
-      fileData: {
-        fileUri: imageUrl,
-        mimeType: 'image/jpeg'  // Adjust based on URL
-      }
-    };
-  }
-
-  // Build prompt
-  let fullPrompt = `
-    You are an expert Midjourney prompt engineer. Your task is to take a user's simple idea and expand it into a detailed, structured prompt. The output must be a single line following this exact format:
-    <Foreground: [detailed description]> <Midground: [detailed description]> <Background: [detailed description]> | <Style: [detailed description]>
-
-    User's Idea: "${userPrompt}"`;
-
-  if (imagePart) {
-    fullPrompt = `
-      Analyze the provided image and incorporate them into a final single structured prompt.
-      
-      User's Idea: "${userPrompt}"
-      
-      Optimized Prompt:`;
-  } else {
-    fullPrompt += '\nOptimized Prompt:';
-  }
-
-  try {
-    const genAI = new GoogleGenerativeAI(process.env.GOOGLE_API_KEY);
-    const model = genAI.getGenerativeModel({ model: 'gemini-1.5-flash' });  // Free, vision-capable, fast
-
-    const content = [{ text: fullPrompt }];
-    if (imagePart) {
-      content.push(imagePart);  // Add image to content array
+    const userPrompt = fields.userPrompt?.[0] || '';
+    if (!userPrompt.trim()) {
+      return res.status(400).json({ error: 'Prompt cannot be empty.' });
     }
 
+    // 3. Prepare content for Gemini API
+    const genAI = new GoogleGenerativeAI(process.env.GOOGLE_API_KEY);
+    const model = genAI.getGenerativeModel(MODEL_CONFIG);
+
+    const parts = [
+      { text: systemPrompt },
+      { text: template },
+      { text: userPrompt },
+    ];
+
+    // Handle optional image upload
+    if (files.image?.[0]) {
+      const file = files.image[0];
+      const buffer = await fs.readFile(file.filepath);
+      parts.push({
+        inlineData: {
+          mimeType: file.mimetype || 'image/jpeg',
+          data: buffer.toString('base64'),
+        },
+      });
+      await fs.unlink(file.filepath); // Clean up temp file
+    }
+
+    // 4. Generate content
     const result = await model.generateContent({
-      contents: [{ role: 'user', parts: content }],
-      generationConfig: {
-        temperature: 1,
-        maxOutputTokens: 1024,
-        topP: 1
-      }
+      contents: [{ role: 'user', parts }],
+      generationConfig: GENERATION_CONFIG,
     });
 
-    const optimizedText = result.response.text().trim();
-    res.status(200).json({ optimizedText });
+    const responseText = result.response.text();
+    
+    // 5. Validate and send response
+    // The response should be a valid JSON string as requested by responseMimeType
+    // We will parse to be sure, and then stringify for consistent transport.
+    try {
+      const jsonResponse = JSON.parse(responseText);
+      res.status(200).json({ optimizedText: JSON.stringify(jsonResponse, null, 2) });
+    } catch (e) {
+      console.error("Failed to parse AI response as JSON:", responseText);
+      res.status(500).json({ error: "The AI returned an invalid response. Please try again." });
+    }
 
   } catch (error) {
-    console.error('Gemini API Error:', error);
-    res.status(500).json({ error: `An internal server error occurred: ${error.message}` });
+    console.error('API Error:', error);
+    res.status(500).json({ error: `An internal server error occurred: ${error.message || error}` });
   }
 }